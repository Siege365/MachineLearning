--- conflicted
+++ resolved
@@ -93,32 +93,11 @@
 @st.cache_resource
 def load_model():
     """Load the pre-trained model"""
-<<<<<<< HEAD
-    try:
-        with open('neural_network_model.pkl', 'rb') as f:
-            model = pickle.load(f)
-        with open('scaler.pkl', 'rb') as f:
-            scaler = pickle.load(f)
-        return model, scaler
-    except FileNotFoundError as e:
-        st.error(f"❌ Model files not found: {e}")
-        st.error("Please ensure 'neural_network_model.pkl' and 'scaler.pkl' are in the same directory as this script.")
-        st.info("💡 You need to train and save your model first before using this app.")
-        return None, None\
-=======
-    import os
-    # Get the directory where this script is located
-    script_dir = os.path.dirname(os.path.abspath(__file__))
-    
-    model_path = os.path.join(script_dir, 'neural_network_model.pkl')
-    scaler_path = os.path.join(script_dir, 'scaler.pkl')
-    
-    with open(model_path, 'rb') as f:
+    with open('neural_network_model.pkl', 'rb') as f:
         model = pickle.load(f)
-    with open(scaler_path, 'rb') as f:
+    with open('scaler.pkl', 'rb') as f:
         scaler = pickle.load(f)
     return model, scaler
->>>>>>> d1e91ddf
 
 
 # Load the model
